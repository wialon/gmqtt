#!/usr/bin/python3
import sys
from os import path

from setuptools import find_packages, setup

import gmqtt

this_directory = path.abspath(path.dirname(__file__))
with open(path.join(this_directory, "README.md"), encoding="utf-8") as readme:
    long_description = readme.read()

extra = {}
if sys.version_info >= (3, 4):
    extra["use_2to3"] = False
    extra["convert_2to3_doctests"] = ["README.md"]

CLASSIFIERS = [
    "Development Status :: 5 - Production/Stable",
    "Intended Audience :: Developers",
    "License :: OSI Approved :: MIT License",
    "Natural Language :: English",
    "Operating System :: OS Independent",
    "Programming Language :: Python",
    "Topic :: Software Development :: Libraries :: Python Modules",
]

KEYWORDS = "Gurtam MQTT client."

TESTS_REQUIRE = [
    "atomicwrites==1.3.0",
    "attrs==19.1.0",
    "codecov==2.0.15",
    "coverage==4.5.3",
    "more-itertools==7.0.0",
    "pluggy==0.11.0",
    "py==1.8.0",
    "pytest-asyncio==0.10.0",
    "pytest-cov==2.7.1",
    "pytest==4.5.0",
    "six==1.12.0",
    "uvloop==0.14.0",
]

<<<<<<< HEAD
KEYWORDS = 'Gurtam MQTT client.'

setup(name='gmqtt',
      version=gmqtt.__version__,
      description="""Client for MQTT protocol""",
      long_description=open('README.md').read(),
      long_description_content_type='text/markdown',
      author=gmqtt.__author__,
      author_email=gmqtt.__email__,
      url='https://github.com/wialon/gmqtt',
      packages=find_packages(),
      download_url='https://github.com/wialon/gmqtt',
      classifiers=CLASSIFIERS,
      keywords=KEYWORDS,
      zip_safe=True,
      install_requires=[],
      tests_requires=[
          'pytest>=3.8.0',
          'pytest-cov>=2.6.0',
          'pytest-asyncio>=0.9.0',
      ]
      )
=======
# Allow you to run pip install .[test] to get test dependencies included
EXTRAS_REQUIRE = {"test": TESTS_REQUIRE}

setup(
    name="gmqtt",
    version=gmqtt.__version__,
    description="Client for MQTT protocol",
    long_description=long_description,
    long_description_content_type="text/markdown",
    author=gmqtt.__author__,
    author_email=gmqtt.__email__,
    url="https://github.com/wialon/gmqtt",
    packages=find_packages(),
    download_url="https://github.com/wialon/gmqtt",
    classifiers=CLASSIFIERS,
    keywords=KEYWORDS,
    zip_safe=True,
    test_suite="tests",
    install_requires=[],
    tests_require=TESTS_REQUIRE,
    extras_require=EXTRAS_REQUIRE,
)
>>>>>>> 062baed9
<|MERGE_RESOLUTION|>--- conflicted
+++ resolved
@@ -42,30 +42,6 @@
     "uvloop==0.14.0",
 ]
 
-<<<<<<< HEAD
-KEYWORDS = 'Gurtam MQTT client.'
-
-setup(name='gmqtt',
-      version=gmqtt.__version__,
-      description="""Client for MQTT protocol""",
-      long_description=open('README.md').read(),
-      long_description_content_type='text/markdown',
-      author=gmqtt.__author__,
-      author_email=gmqtt.__email__,
-      url='https://github.com/wialon/gmqtt',
-      packages=find_packages(),
-      download_url='https://github.com/wialon/gmqtt',
-      classifiers=CLASSIFIERS,
-      keywords=KEYWORDS,
-      zip_safe=True,
-      install_requires=[],
-      tests_requires=[
-          'pytest>=3.8.0',
-          'pytest-cov>=2.6.0',
-          'pytest-asyncio>=0.9.0',
-      ]
-      )
-=======
 # Allow you to run pip install .[test] to get test dependencies included
 EXTRAS_REQUIRE = {"test": TESTS_REQUIRE}
 
@@ -87,5 +63,4 @@
     install_requires=[],
     tests_require=TESTS_REQUIRE,
     extras_require=EXTRAS_REQUIRE,
-)
->>>>>>> 062baed9
+)
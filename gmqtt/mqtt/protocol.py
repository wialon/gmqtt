--- conflicted
+++ resolved
@@ -93,7 +93,6 @@
     def send_ping_request(self):
         self.send_simple_command_packet(MQTTCommands.PINGREQ)
 
-<<<<<<< HEAD
     def send_publish(self, message):
         mid, pkg = package.PublishPacket.build_package(message, self)
         self.write_data(pkg)
@@ -102,10 +101,7 @@
 
     def send_disconnect(self, reason_code=0, **properties):
         pkg = package.DisconnectPacket.build_package(self, reason_code=reason_code, **properties)
-=======
-    def send_publish(self, topic, payload, qos, retain, **kwargs):
-        mid, pkg = package.PublishPacket.build_package(topic, payload, qos, retain, self, **kwargs)
->>>>>>> 30567b7d
+
         self.write_data(pkg)
 
         return mid, pkg

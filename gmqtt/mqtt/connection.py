--- conflicted
+++ resolved
@@ -39,17 +39,6 @@
     def send_package(self, package):
         # This is not blocking operation, because transport place the data
         # to the buffer, and this buffer flushing async
-<<<<<<< HEAD
-=======
-
-        if isinstance(package, (bytes, bytearray)):
-            package = package
-        else:
-            package = package.encode()
-
-        self._transport.write(package)
->>>>>>> 30567b7d
-
         if isinstance(package, (bytes, bytearray)):
             package = package
         else:
@@ -64,13 +53,8 @@
     def publish(self, message):
         return self._protocol.send_publish(message)
 
-<<<<<<< HEAD
     def send_disconnect(self, reason_code=0, **properties):
         self._protocol.send_disconnect(reason_code=reason_code, **properties)
-=======
-    def publish(self, topic, payload, qos, retain, **kwargs):
-        return self._protocol.send_publish(topic, payload, qos, retain, **kwargs)
->>>>>>> 30567b7d
 
     def subsribe(self, topic, qos, **kwargs):
         self._protocol.send_subscribe_packet(topic, qos, **kwargs)

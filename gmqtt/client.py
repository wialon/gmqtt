--- conflicted
+++ resolved
@@ -1,8 +1,5 @@
 import asyncio
-<<<<<<< HEAD
 import json
-=======
->>>>>>> 30567b7d
 import heapq
 import logging
 import uuid
@@ -68,21 +65,15 @@
         self._connect_properties = kwargs
         self._connack_properties = {}
 
-<<<<<<< HEAD
         self._will_message = will_message
 
         self._retry_deliver_timeout = kwargs.pop('retry_deliver_timeout', 5)
         self._persistent_storage = kwargs.pop('persistent_storage', HeapPersistentStorage(self._retry_deliver_timeout))
-=======
-        self._messages_query = []
-
-        self._retry_deliver_timeout = kwargs.get('retry_deliver_timeout', 5)
->>>>>>> 30567b7d
 
         asyncio.ensure_future(self._resend_qos_messages())
 
     def _remove_message_from_query(self, mid):
-<<<<<<< HEAD
+
         logger.debug('[REMOVE MESSAGE] %s', mid)
         asyncio.ensure_future(
             self._persistent_storage.remove_message_by_mid(mid)
@@ -92,50 +83,23 @@
         await self._connected.wait()
 
         if await self._persistent_storage.is_empty:
-=======
-        message = next(filter(lambda x: x[1] == mid, self._messages_query), None)
-
-        if message:
-            self._messages_query.remove(message)
-            self._messages_query = heapq.heapify(self._messages_query)
-        else:
-            logger.warning('[RECEIVED PUBACK FOR UNKNOWN MSG]')
-
-    async def _resend_qos_messages(self):
-        loop = asyncio.get_event_loop()
-
-        if not self._messages_query:
->>>>>>> 30567b7d
             logger.debug('[QoS query IS EMPTY]')
             await asyncio.sleep(self._retry_deliver_timeout)
         else:
             logger.debug('[Some msg need to resend]')
-<<<<<<< HEAD
             msg = await self._persistent_storage.pop_message()
 
             if msg:
                 (mid, package) = msg
 
-=======
-            (tm, mid, package) = heapq.heappop(self._messages_query)
-            current_time = loop.time()
-
-            if current_time - tm > self._retry_deliver_timeout:
-                logger.debug('[TRY TO RESEND MSG] mid: %s', mid)
->>>>>>> 30567b7d
                 try:
                     self._connection.send_package(package)
                 except Exception as exc:
                     logger.error('[ERROR WHILE RESENDING] mid: %s', mid, exc_info=exc)
-<<<<<<< HEAD
+
                 await asyncio.sleep(0.001)
                 await self._persistent_storage.push_message(mid, package)
             else:
-=======
-                heapq.heappush(self._messages_query, (current_time, mid, package))
-            else:
-                heapq.heappush(self._messages_query, (tm, mid, package))
->>>>>>> 30567b7d
                 await asyncio.sleep(self._retry_deliver_timeout)
 
         asyncio.ensure_future(self._resend_qos_messages())
@@ -197,7 +161,6 @@
     def subscribe(self, topic, qos=0, **kwargs):
         self._connection.subsribe(topic, qos, **kwargs)
 
-<<<<<<< HEAD
     def publish(self, message_or_topic, payload=None, qos=0, retain=False, **kwargs):
         loop = asyncio.get_event_loop()
 
@@ -210,16 +173,6 @@
 
         if qos > 0:
             self._persistent_storage.push_message_nowait(mid, package)
-=======
-    def publish(self, topic, payload, qos=0, retain=False, **kwargs):
-        loop = asyncio.get_event_loop()
-
-        mid, package = self._connection.publish(topic, payload, qos=qos, retain=retain, **kwargs)
-
-        if qos > 0:
-            msg = (loop.time(), mid, package)
-            heapq.heappush(self._messages_query, msg)
->>>>>>> 30567b7d
 
     def _send_simple_command(self, cmd):
         self._connection.send_simple_command(cmd)
